--- conflicted
+++ resolved
@@ -3,7 +3,7 @@
 import (
 	"bytes"
 	"context"
-	_ "embed"
+	"embed"
 	"fmt"
 	"testing"
 
@@ -19,10 +19,16 @@
 	"golang.org/x/sync/errgroup"
 )
 
+const (
+	carv1path = "testdata/sample-v1.car"
+	carv2path = "testdata/sample-wrapped-v2.car"
+)
+
 var (
-	//go:embed testdata/sample-v1.car
+	//go:embed testdata/*
+	testdata embed.FS
+
 	carv1 []byte
-	//go:embed testdata/sample-wrapped-v2.car
 	carv2 []byte
 
 	// rootCID is the root CID of the carv2 for testing.
@@ -32,6 +38,17 @@
 func init() {
 	_ = logging.SetLogLevel("dagstore", "DEBUG")
 
+	var err error
+	carv1, err = testdata.ReadFile(carv1path)
+	if err != nil {
+		panic(err)
+	}
+
+	carv2, err = testdata.ReadFile(carv2path)
+	if err != nil {
+		panic(err)
+	}
+
 	reader, err := car.NewReader(bytes.NewReader(carv2))
 	if err != nil {
 		panic(fmt.Errorf("failed to parse carv2: %w", err))
@@ -58,7 +75,7 @@
 
 	ch := make(chan ShardResult, 1)
 	k := shard.KeyFromString("foo")
-	err = dagst.RegisterShard(context.Background(), k, &mount.BytesMount{Bytes: carv1}, ch, RegisterOpts{})
+	err = dagst.RegisterShard(context.Background(), k, &mount.FsMount{FS: testdata, Path: carv1path}, ch, RegisterOpts{})
 	require.NoError(t, err)
 
 	res := <-ch
@@ -85,7 +102,7 @@
 
 	ch := make(chan ShardResult, 1)
 	k := shard.KeyFromString("foo")
-	err = dagst.RegisterShard(context.Background(), k, &mount.BytesMount{Bytes: carv2}, ch, RegisterOpts{})
+	err = dagst.RegisterShard(context.Background(), k, &mount.FsMount{FS: testdata, Path: carv2path}, ch, RegisterOpts{})
 	require.NoError(t, err)
 
 	res := <-ch
@@ -117,7 +134,7 @@
 			grp.Go(func() error {
 				ch := make(chan ShardResult, 1)
 				k := shard.KeyFromString(fmt.Sprintf("shard-%d", i))
-				err := dagst.RegisterShard(context.Background(), k, &mount.BytesMount{Bytes: carv2}, ch, RegisterOpts{})
+				err := dagst.RegisterShard(context.Background(), k, &mount.FsMount{FS: testdata, Path: carv2path}, ch, RegisterOpts{})
 				if err != nil {
 					return err
 				}
@@ -134,126 +151,6 @@
 			require.Equal(t, ShardStateAvailable, ss.ShardState)
 			require.NoError(t, ss.Error)
 		}
-	}
-
-	t.Run("16", func(t *testing.T) { run(t, 16) })
-	t.Run("32", func(t *testing.T) { run(t, 32) })
-	t.Run("64", func(t *testing.T) { run(t, 64) })
-	t.Run("128", func(t *testing.T) { run(t, 128) })
-	t.Run("256", func(t *testing.T) { run(t, 256) })
-}
-
-func TestAcquireInexistentShard(t *testing.T) {
-	dir := t.TempDir()
-	dagst, err := NewDAGStore(Config{
-		TransientsDir: dir,
-		Datastore:     datastore.NewMapDatastore(),
-	})
-	require.NoError(t, err)
-
-	ch := make(chan ShardResult, 1)
-	k := shard.KeyFromString("foo")
-	err = dagst.AcquireShard(context.Background(), k, ch, AcquireOpts{})
-	require.Error(t, err)
-}
-
-func TestAcquireAfterRegisterWait(t *testing.T) {
-	t.Skip("uncomment when https://github.com/ipfs/go-cid/issues/126#issuecomment-872364155 is fixed")
-
-	dir := t.TempDir()
-	dagst, err := NewDAGStore(Config{
-		TransientsDir: dir,
-		Datastore:     datastore.NewMapDatastore(),
-	})
-	require.NoError(t, err)
-
-	ch := make(chan ShardResult, 1)
-	k := shard.KeyFromString("foo")
-	err = dagst.RegisterShard(context.Background(), k, &mount.BytesMount{Bytes: carv2}, ch, RegisterOpts{})
-	require.NoError(t, err)
-
-	res := <-ch
-	require.NoError(t, res.Error)
-
-	err = dagst.AcquireShard(context.Background(), k, ch, AcquireOpts{})
-	require.NoError(t, err)
-
-	res = <-ch
-	require.NoError(t, res.Error)
-	require.NotNil(t, res.Accessor)
-	require.EqualValues(t, k, res.Accessor.Shard())
-
-	bs, err := res.Accessor.Blockstore()
-	require.NoError(t, err)
-
-	keys, err := bs.AllKeysChan(context.Background())
-	require.NoError(t, err)
-
-	for k := range keys {
-		fmt.Println(k)
-	}
-
-	err = res.Accessor.Close()
-	require.NoError(t, err)
-}
-
-func TestConcurrentAcquires(t *testing.T) {
-	dir := t.TempDir()
-	store := dssync.MutexWrap(datastore.NewMapDatastore())
-	dagst, err := NewDAGStore(Config{
-		TransientsDir: dir,
-		Datastore:     store,
-	})
-	require.NoError(t, err)
-
-	ch := make(chan ShardResult, 1)
-	k := shard.KeyFromString("foo")
-	err = dagst.RegisterShard(context.Background(), k, &mount.BytesMount{Bytes: carv2}, ch, RegisterOpts{})
-	require.NoError(t, err)
-
-	res := <-ch
-	require.NoError(t, res.Error)
-
-	run := func(t *testing.T, n int) {
-		grp, _ := errgroup.WithContext(context.Background())
-		for i := 0; i < n; i++ {
-			grp.Go(func() error {
-				ch := make(chan ShardResult, 1)
-				err := dagst.AcquireShard(context.Background(), k, ch, AcquireOpts{})
-				if err != nil {
-					return err
-				}
-
-				res := <-ch
-				if res.Error != nil {
-					return res.Error
-				}
-				defer res.Accessor.Close()
-
-				bs, err := res.Accessor.Blockstore()
-				if err != nil {
-					return err
-				}
-
-				_, err = bs.Get(rootCID)
-				return err
-			})
-		}
-		require.NoError(t, grp.Wait())
-<<<<<<< HEAD
-		// res, err := store.Query(dsq.Query{})
-		// require.NoError(t, err)
-		// rest, err := res.Rest()
-		// require.NoError(t, err)
-=======
-
-		info := dagst.AllShardsInfo()
-		require.Len(t, info, 1)
-		for _, ss := range info {
-			require.Equal(t, ShardStateServing, ss.ShardState)
-			require.NoError(t, ss.Error)
-		}
->>>>>>> 4fae3de7
 	}
 
 	t.Run("1", func(t *testing.T) { run(t, 1) })
@@ -267,6 +164,129 @@
 	t.Run("256", func(t *testing.T) { run(t, 256) })
 }
 
+func TestAcquireInexistentShard(t *testing.T) {
+	dir := t.TempDir()
+	dagst, err := NewDAGStore(Config{
+		TransientsDir: dir,
+		Datastore:     datastore.NewMapDatastore(),
+	})
+	require.NoError(t, err)
+
+	ch := make(chan ShardResult, 1)
+	k := shard.KeyFromString("foo")
+	err = dagst.AcquireShard(context.Background(), k, ch, AcquireOpts{})
+	require.Error(t, err)
+}
+
+func TestAcquireAfterRegisterWait(t *testing.T) {
+	t.Skip("uncomment when https://github.com/ipfs/go-cid/issues/126#issuecomment-872364155 is fixed")
+
+	dir := t.TempDir()
+	dagst, err := NewDAGStore(Config{
+		TransientsDir: dir,
+		Datastore:     datastore.NewMapDatastore(),
+	})
+	require.NoError(t, err)
+
+	ch := make(chan ShardResult, 1)
+	k := shard.KeyFromString("foo")
+	err = dagst.RegisterShard(context.Background(), k, &mount.FsMount{FS: testdata, Path: carv2path}, ch, RegisterOpts{})
+	require.NoError(t, err)
+
+	res := <-ch
+	require.NoError(t, res.Error)
+
+	err = dagst.AcquireShard(context.Background(), k, ch, AcquireOpts{})
+	require.NoError(t, err)
+
+	res = <-ch
+	require.NoError(t, res.Error)
+	require.NotNil(t, res.Accessor)
+	require.EqualValues(t, k, res.Accessor.Shard())
+
+	bs, err := res.Accessor.Blockstore()
+	require.NoError(t, err)
+
+	keys, err := bs.AllKeysChan(context.Background())
+	require.NoError(t, err)
+
+	for k := range keys {
+		fmt.Println(k)
+	}
+
+	err = res.Accessor.Close()
+	require.NoError(t, err)
+}
+
+func TestConcurrentAcquires(t *testing.T) {
+	dir := t.TempDir()
+	store := dssync.MutexWrap(datastore.NewMapDatastore())
+	dagst, err := NewDAGStore(Config{
+		TransientsDir: dir,
+		Datastore:     store,
+	})
+	require.NoError(t, err)
+
+	ch := make(chan ShardResult, 1)
+	k := shard.KeyFromString("foo")
+	err = dagst.RegisterShard(context.Background(), k, &mount.FsMount{FS: testdata, Path: carv2path}, ch, RegisterOpts{})
+	require.NoError(t, err)
+
+	res := <-ch
+	require.NoError(t, res.Error)
+
+	run := func(t *testing.T, n int) {
+		grp, _ := errgroup.WithContext(context.Background())
+		for i := 0; i < n; i++ {
+			grp.Go(func() error {
+				ch := make(chan ShardResult, 1)
+				err := dagst.AcquireShard(context.Background(), k, ch, AcquireOpts{})
+				if err != nil {
+					return err
+				}
+
+				res := <-ch
+				if res.Error != nil {
+					return res.Error
+				}
+				defer res.Accessor.Close()
+
+				bs, err := res.Accessor.Blockstore()
+				if err != nil {
+					return err
+				}
+
+				_, err = bs.Get(rootCID)
+				return err
+			})
+		}
+
+		require.NoError(t, grp.Wait())
+
+		// res, err := store.Query(dsq.Query{})
+		// require.NoError(t, err)
+		// rest, err := res.Rest()
+		// require.NoError(t, err)
+
+		info := dagst.AllShardsInfo()
+		require.Len(t, info, 1)
+		for _, ss := range info {
+			require.Equal(t, ShardStateServing, ss.ShardState)
+			require.NoError(t, ss.Error)
+		}
+	}
+
+	t.Run("1", func(t *testing.T) { run(t, 1) })
+	t.Run("2", func(t *testing.T) { run(t, 2) })
+	t.Run("4", func(t *testing.T) { run(t, 4) })
+	t.Run("8", func(t *testing.T) { run(t, 8) })
+	t.Run("16", func(t *testing.T) { run(t, 16) })
+	t.Run("32", func(t *testing.T) { run(t, 32) })
+	t.Run("64", func(t *testing.T) { run(t, 64) })
+	t.Run("128", func(t *testing.T) { run(t, 128) })
+	t.Run("256", func(t *testing.T) { run(t, 256) })
+}
+
 // TestBlockCallback tests that blocking a callback blocks the dispatcher
 // but not the event loop.
 func TestBlockCallback(t *testing.T) {
